--- conflicted
+++ resolved
@@ -600,43 +600,8 @@
                 return self.device.speed
 
     The interface has two commands, ``S?`` to return the speed and ``S=10`` to set the speed
-<<<<<<< HEAD
-    to an integer value. It is also possible to use ``scanf`` formats to match commands.
-    One way to do that is to specify the pattern type :class:`fmt` explicitly:
-
-    .. sourcecode:: Python
-
-        from lewis.adapters.stream import StreamAdapter, Cmd, fmt
-
-        class SimpleDeviceStreamInterface(StreamAdapter):
-            commands = [
-                Cmd('set_speed', fmt('S=%i')),
-                Cmd('get_speed', r'^S\?$')
-            ]
-
-    This will interpret the pattern for ``get_speed`` as a regular expression and the one for
-    ``set_speed`` as a scanf format specification. To make it easier to specify *all* commands
-    of an interface to use a certain pattern type, there's the ``pattern_type`` member that
-    changes how string patterns are interpreted:
-
-    .. sourcecode:: Python
-
-        from lewis.adapters.stream import StreamAdapter, Cmd, fmt, regex
-
-        class SimpleDeviceStreamInterface(StreamAdapter):
-            pattern_type = fmt
-
-            commands = [
-                Cmd('set_speed', 'S=%i'),
-                Cmd('get_speed', regex(r'^S\?$'))
-            ]
-
-    The ``pattern_type`` only changes how strings are interpreted, if the :class:`Cmd` has been
-    initialized with :class:`fmt` or :class:`regex`, this overrides the default pattern type.
-=======
     to an integer value. It also exposes the same speed attribute as a variable, using auto-
     generated ``V?`` and ``V=10`` commands.
->>>>>>> 79c293e9
 
     As in the :class:`lewis.adapters.epics.EpicsInterface`, it does not matter whether the
     wrapped method is a part of the device or of the interface, this is handled automatically when
@@ -652,26 +617,11 @@
 
     commands = None
 
-<<<<<<< HEAD
-    default_options = {
-        'telnet_mode': False,
-        'bind_address': '0.0.0.0',
-        'port': 9999
-    }
-
     pattern_type = regex
 
-    def __init__(self, options=None):
-        super(StreamAdapter, self).__init__(options)
-
-        if self._options.telnet_mode:
-            self.in_terminator = '\r\n'
-            self.out_terminator = '\r\n'
-=======
     def __init__(self):
         super(StreamInterface, self).__init__()
         self.bound_commands = None
->>>>>>> 79c293e9
 
     @property
     def adapter(self):
@@ -686,15 +636,10 @@
 
         self.bound_commands = []
 
-<<<<<<< HEAD
-        for cmd in cmds:
+        for cmd in self.commands:
             bound = cmd.bind(self, self.pattern_type) or \
                     cmd.bind(self.device, self.pattern_type) or \
                     None
-=======
-        for cmd in self.commands:
-            bound = cmd.bind(self) or cmd.bind(self.device) or None
->>>>>>> 79c293e9
 
             if bound is None:
                 raise RuntimeError(
@@ -709,51 +654,7 @@
 
                 patterns.add(bound_cmd.pattern)
 
-<<<<<<< HEAD
-                bound_commands.append(bound_cmd)
-
-        return bound_commands
-
-    @property
-    def documentation(self):
-
-        commands = ['{}:\n{}'.format(
-            cmd.raw_pattern,
-            format_doc_text(cmd.doc or inspect.getdoc(cmd.func) or ''))
-            for cmd in sorted(self.bound_commands, key=lambda x: x.raw_pattern)]
-
-        options = format_doc_text(
-            'Listening on: {}\nPort: {}\nRequest terminator: {}\nReply terminator: {}'.format(
-                self._options.bind_address, self._options.port,
-                repr(self.in_terminator), repr(self.out_terminator)))
-
-        return '\n\n'.join(
-            [inspect.getdoc(self) or '',
-             'Parameters\n==========', options, 'Commands\n========'] + commands)
-
-    def start_server(self):
-        """
-        Starts the TCP stream server, binding to the configured host and port.
-        Host and port are configured via the command line arguments.
-
-        .. note:: The server does not process requests unless
-                  :meth:`handle` is called in regular intervals.
-
-        """
-        if self._server is None:
-            self._server = StreamServer(self._options.bind_address, self._options.port, self)
-
-    def stop_server(self):
-        if self._server is not None:
-            self._server.close()
-            self._server = None
-
-    @property
-    def is_running(self):
-        return self._server is not None
-=======
                 self.bound_commands.append(bound_cmd)
->>>>>>> 79c293e9
 
     def handle_error(self, request, error):
         """
