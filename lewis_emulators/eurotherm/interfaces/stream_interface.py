import logging
from typing import Callable, Concatenate, ParamSpec, TypeVar

from lewis.adapters.stream import StreamInterface
from lewis.utils.command_builder import CmdBuilder
from lewis.utils.replies import conditional_reply

from lewis_emulators.eurotherm import SimulatedEurotherm

if_connected = conditional_reply("connected")

P = ParamSpec("P")
T = TypeVar("T")
T_self = TypeVar("T_self")


def translate_adddress(
    f: Callable[Concatenate[T_self, str, P], T],
) -> Callable[Concatenate[T_self, str, P], T]:
    def wrapper(self: T_self, addr: str, *args: P.args, **kwargs: P.kwargs) -> T:
        addr = str(addr)
        assert len(addr) == 4
        gad = addr[0]
        assert addr[1] == gad
        lad = addr[2]
        assert addr[3] == lad

        address = gad + lad

        return f(self, address, *args, **kwargs)

    return wrapper


class EurothermStreamInterface(StreamInterface):
    """Stream interface for the serial port
    """

    def __init__(self) -> None:
        self.device: SimulatedEurotherm
        self.log: logging.Logger

    commands = {
<<<<<<< HEAD
        CmdBuilder("get_current_temperature").eot().arg("[0-9]{4}").escape("PV").enq().build(),
        CmdBuilder("get_setpoint").eot().arg("[0-9]{4}").escape("SL").enq().build(),
        CmdBuilder("get_ramp_setpoint").eot().arg("[0-9]{4}").escape("SP").enq().build(),
        CmdBuilder("get_output").eot().arg("[0-9]{4}").escape("OP").enq().build(),
        CmdBuilder("get_max_output").eot().arg("[0-9]{4}").escape("HO").enq().build(),
        CmdBuilder("get_output_rate").eot().arg("[0-9]{4}").escape("OR").enq().build(),
        CmdBuilder("get_autotune").eot().arg("[0-9]{4}").escape("AT").enq().build(),
        CmdBuilder("get_proportional").eot().arg("[0-9]{4}").escape("XP").enq().build(),
        CmdBuilder("get_derivative").eot().arg("[0-9]{4}").escape("TD").enq().build(),
        CmdBuilder("get_integral").eot().arg("[0-9]{4}").escape("TI").enq().build(),
        CmdBuilder("get_highlim").eot().arg("[0-9]{4}").escape("HS").enq().build(),
        CmdBuilder("get_lowlim").eot().arg("[0-9]{4}").escape("LS").enq().build(),
        CmdBuilder("get_error").eot().arg("[0-9]{4}").escape("EE").enq().build(),
        CmdBuilder("get_address").eot().arg("[0-9]{4}").escape("").enq().build(),
        CmdBuilder("set_ramp_setpoint", arg_sep="")
        .eot()
        .arg("[0-9]{4}")
=======
        CmdBuilder("get_current_temperature").eot().regex("[0-9]{4}PV").enq().build(),
        CmdBuilder("get_setpoint").eot().regex("[0-9]{4}SL").enq().build(),
        CmdBuilder("get_ramp_setpoint").eot().regex("[0-9]{4}SP").enq().build(),
        CmdBuilder("get_output").eot().regex("[0-9]{4}OP").enq().build(),
        CmdBuilder("get_max_output").eot().regex("[0-9]{4}HO").enq().build(),
        CmdBuilder("get_output_rate").eot().regex("[0-9]{4}OR").enq().build(),
        CmdBuilder("get_autotune").eot().regex("[0-9]{4}AT").enq().build(),
        CmdBuilder("get_proportional").eot().regex("[0-9]{4}XP").enq().build(),
        CmdBuilder("get_derivative").eot().regex("[0-9]{4}TD").enq().build(),
        CmdBuilder("get_integral").eot().regex("[0-9]{4}TI").enq().build(),
        CmdBuilder("get_highlim").eot().regex("[0-9]{4}HS").enq().build(),
        CmdBuilder("get_lowlim").eot().regex("[0-9]{4}LS").enq().build(),
        CmdBuilder("get_error").eot().regex("[0-9]{4}EE").enq().build(),
        CmdBuilder("set_ramp_setpoint", arg_sep="")
        .eot()
        .regex("[0-9]{4}")
>>>>>>> f9a8d98c
        .stx()
        .escape("SL")
        .float()
        .etx()
        .any()
        .build(),
        CmdBuilder("set_output_rate", arg_sep="")
        .eot()
<<<<<<< HEAD
        .arg("[0-9]{4}")
=======
        .regex("[0-9]{4}")
>>>>>>> f9a8d98c
        .stx()
        .escape("OR")
        .float()
        .etx()
        .any()
        .build(),
    }

    # Add terminating characters manually for each command,
    # as write and read commands use different formatting for their 'in' commands.
    in_terminator = ""
    out_terminator = ""
    readtimeout = 1

    # calculate a eurotherm xor checksum character from a data string
<<<<<<< HEAD
    def make_checksum(self, chars: str) -> str:
=======
    def make_checksum(self, chars):
>>>>>>> f9a8d98c
        checksum = 0
        for c in chars:
            checksum ^= ord(c)
        return chr(checksum)

<<<<<<< HEAD
    def make_read_reply(self, command: str, value: str | float | int) -> str:
        reply = f"\x02{command}{str(value)}\x03"
        # checksum calculated on characters after \x02 but up to and including \x03
        return f"{reply}{self.make_checksum(reply[1:])}"

    def handle_error(self, request: str, error: Exception | str) -> None:
        """
        If command is not recognised print and error
=======
    def make_read_reply(self, command, value):
        reply = f"\x02{command}{value}\x03"
        # checksum calculated on characters after \x02 but up to and including \x03
        return f"{reply}{self.make_checksum(reply[1:])}"

    def handle_error(self, request, error):
        """If command is not recognised print and error
>>>>>>> f9a8d98c

        Args:
            request: requested string
            error: problem

        """
        self.log.error("An error occurred at request " + repr(request) + ": " + repr(error))

    @if_connected
    @translate_adddress
    def get_address(self, addr: str) -> str:
        """
        Get the address of the specific Eurotherm sensor, i.e. A01 or 0011
        """
        return self.make_read_reply("", self.device.address(addr))

    @if_connected
    @translate_adddress
    def get_setpoint(self, addr: str) -> str | None:
        try:
            return self.make_read_reply("SL", self.device.setpoint_temperature(addr))
        except Exception:
            return None

    @if_connected
    @translate_adddress
    def get_proportional(self, addr: str) -> str | None:
        try:
            return self.make_read_reply("XP", self.device.p(addr))
        except Exception as e:
            print(e)
            return None

    @if_connected
    @translate_adddress
    def get_integral(self, addr: str) -> str | None:
        try:
            return self.make_read_reply("TI", self.device.i(addr))
        except Exception:
            return None

    @if_connected
    @translate_adddress
    def get_derivative(self, addr: str) -> str | None:
        try:
            return self.make_read_reply("TD", self.device.d(addr))
        except Exception:
            return None

    @if_connected
    @translate_adddress
    def get_output(self, addr: str) -> str | None:
        try:
            return self.make_read_reply("OP", self.device.output(addr))
        except Exception as e:
            print(e)
            return None

    @if_connected
    @translate_adddress
    def get_highlim(self, addr: str) -> str | None:
        try:
            return self.make_read_reply("HS", self.device.high_lim(addr))
        except Exception:
            return None

    @if_connected
    @translate_adddress
    def get_lowlim(self, addr: str) -> str | None:
        try:
            return self.make_read_reply("LS", self.device.low_lim(addr))
        except Exception:
            return None

    @if_connected
    @translate_adddress
    def get_max_output(self, addr: str) -> str | None:
        try:
            return self.make_read_reply("HO", self.device.max_output(addr))
        except Exception:
            return None

    @if_connected
    @translate_adddress
    def get_autotune(self, addr: str) -> str | None:
        try:
            return self.make_read_reply("AT", self.device.autotune(addr))
        except Exception:
            return None

    @if_connected
<<<<<<< HEAD
    @translate_adddress
    def get_current_temperature(self, addr: str) -> str | None:
        """
        Get the current temperature of the device.
=======
    def get_current_temperature(self):
        """Get the current temperature of the device.
>>>>>>> f9a8d98c

        Returns: the current temperature formatted like the Eurotherm protocol.
        """
        try:
            return self.make_read_reply("PV", self.device.current_temperature(addr))
        except Exception:
            return None

    @if_connected
    @translate_adddress
    def get_output_rate(self, addr: str) -> str | None:
        try:
            return self.make_read_reply("OR", self.device.output_rate(addr))
        except Exception:
            return None

    @if_connected
    @translate_adddress
    def set_output_rate(self, addr: str, output_rate: int, _: str) -> str | None:
        try:
            self.device.set_output_rate(addr, output_rate)
            return "\x06"
        except Exception:
            return None

    @if_connected
<<<<<<< HEAD
    @translate_adddress
    def get_ramp_setpoint(self, addr: str) -> str | None:
        """
        Get the set point temperature.
=======
    def get_ramp_setpoint(self):
        """Get the set point temperature.
>>>>>>> f9a8d98c

        Returns: the current set point temperature formatted like the Eurotherm protocol.
        """
        try:
            return self.make_read_reply("SP", self.device.ramp_setpoint_temperature(addr))
        except Exception:
            return None

    @if_connected
<<<<<<< HEAD
    @translate_adddress
    def set_ramp_setpoint(self, addr: str, temperature: float, _: str) -> str | None:
        """
        Set the set point temperature.
=======
    def set_ramp_setpoint(self, temperature, _):
        """Set the set point temperature.
>>>>>>> f9a8d98c

        Args:
            temperature: the temperature to set the setpoint to.
            _: argument captured by the command.

        """
        try:
            self.device.set_ramp_setpoint_temperature(addr, temperature)
            return "\x06"
        except Exception:
            return None

    @if_connected
<<<<<<< HEAD
    @translate_adddress
    def get_error(self, addr: str) -> str:
        """
        Get the error.
=======
    def get_error(self):
        """Get the error.
>>>>>>> f9a8d98c

        Returns: the current error code in HEX.
        """
        reply = "\x02EE>0x{}\x03".format(self.device.error(addr))
        return f"{reply}{self.make_checksum(reply[1:])}"<|MERGE_RESOLUTION|>--- conflicted
+++ resolved
@@ -41,7 +41,6 @@
         self.log: logging.Logger
 
     commands = {
-<<<<<<< HEAD
         CmdBuilder("get_current_temperature").eot().arg("[0-9]{4}").escape("PV").enq().build(),
         CmdBuilder("get_setpoint").eot().arg("[0-9]{4}").escape("SL").enq().build(),
         CmdBuilder("get_ramp_setpoint").eot().arg("[0-9]{4}").escape("SP").enq().build(),
@@ -59,24 +58,6 @@
         CmdBuilder("set_ramp_setpoint", arg_sep="")
         .eot()
         .arg("[0-9]{4}")
-=======
-        CmdBuilder("get_current_temperature").eot().regex("[0-9]{4}PV").enq().build(),
-        CmdBuilder("get_setpoint").eot().regex("[0-9]{4}SL").enq().build(),
-        CmdBuilder("get_ramp_setpoint").eot().regex("[0-9]{4}SP").enq().build(),
-        CmdBuilder("get_output").eot().regex("[0-9]{4}OP").enq().build(),
-        CmdBuilder("get_max_output").eot().regex("[0-9]{4}HO").enq().build(),
-        CmdBuilder("get_output_rate").eot().regex("[0-9]{4}OR").enq().build(),
-        CmdBuilder("get_autotune").eot().regex("[0-9]{4}AT").enq().build(),
-        CmdBuilder("get_proportional").eot().regex("[0-9]{4}XP").enq().build(),
-        CmdBuilder("get_derivative").eot().regex("[0-9]{4}TD").enq().build(),
-        CmdBuilder("get_integral").eot().regex("[0-9]{4}TI").enq().build(),
-        CmdBuilder("get_highlim").eot().regex("[0-9]{4}HS").enq().build(),
-        CmdBuilder("get_lowlim").eot().regex("[0-9]{4}LS").enq().build(),
-        CmdBuilder("get_error").eot().regex("[0-9]{4}EE").enq().build(),
-        CmdBuilder("set_ramp_setpoint", arg_sep="")
-        .eot()
-        .regex("[0-9]{4}")
->>>>>>> f9a8d98c
         .stx()
         .escape("SL")
         .float()
@@ -85,11 +66,7 @@
         .build(),
         CmdBuilder("set_output_rate", arg_sep="")
         .eot()
-<<<<<<< HEAD
         .arg("[0-9]{4}")
-=======
-        .regex("[0-9]{4}")
->>>>>>> f9a8d98c
         .stx()
         .escape("OR")
         .float()
@@ -105,17 +82,12 @@
     readtimeout = 1
 
     # calculate a eurotherm xor checksum character from a data string
-<<<<<<< HEAD
     def make_checksum(self, chars: str) -> str:
-=======
-    def make_checksum(self, chars):
->>>>>>> f9a8d98c
         checksum = 0
         for c in chars:
             checksum ^= ord(c)
         return chr(checksum)
 
-<<<<<<< HEAD
     def make_read_reply(self, command: str, value: str | float | int) -> str:
         reply = f"\x02{command}{str(value)}\x03"
         # checksum calculated on characters after \x02 but up to and including \x03
@@ -124,15 +96,6 @@
     def handle_error(self, request: str, error: Exception | str) -> None:
         """
         If command is not recognised print and error
-=======
-    def make_read_reply(self, command, value):
-        reply = f"\x02{command}{value}\x03"
-        # checksum calculated on characters after \x02 but up to and including \x03
-        return f"{reply}{self.make_checksum(reply[1:])}"
-
-    def handle_error(self, request, error):
-        """If command is not recognised print and error
->>>>>>> f9a8d98c
 
         Args:
             request: requested string
@@ -224,15 +187,10 @@
             return None
 
     @if_connected
-<<<<<<< HEAD
     @translate_adddress
     def get_current_temperature(self, addr: str) -> str | None:
         """
         Get the current temperature of the device.
-=======
-    def get_current_temperature(self):
-        """Get the current temperature of the device.
->>>>>>> f9a8d98c
 
         Returns: the current temperature formatted like the Eurotherm protocol.
         """
@@ -259,15 +217,10 @@
             return None
 
     @if_connected
-<<<<<<< HEAD
     @translate_adddress
     def get_ramp_setpoint(self, addr: str) -> str | None:
         """
         Get the set point temperature.
-=======
-    def get_ramp_setpoint(self):
-        """Get the set point temperature.
->>>>>>> f9a8d98c
 
         Returns: the current set point temperature formatted like the Eurotherm protocol.
         """
@@ -277,15 +230,10 @@
             return None
 
     @if_connected
-<<<<<<< HEAD
     @translate_adddress
     def set_ramp_setpoint(self, addr: str, temperature: float, _: str) -> str | None:
         """
         Set the set point temperature.
-=======
-    def set_ramp_setpoint(self, temperature, _):
-        """Set the set point temperature.
->>>>>>> f9a8d98c
 
         Args:
             temperature: the temperature to set the setpoint to.
@@ -299,15 +247,10 @@
             return None
 
     @if_connected
-<<<<<<< HEAD
     @translate_adddress
     def get_error(self, addr: str) -> str:
         """
         Get the error.
-=======
-    def get_error(self):
-        """Get the error.
->>>>>>> f9a8d98c
 
         Returns: the current error code in HEX.
         """
