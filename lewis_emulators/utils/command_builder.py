"""
A fluent command builder for lewis.
"""

import re
from lewis.adapters.stream import Cmd

from lewis_emulators.utils.constants import STX, ACK, EOT, ETX, ENQ


class CmdBuilder(object):
    """
    Build a command for the stream adapter.

    Do this by creating this object, adding the values and then building it (this uses a fluent interface).

    For example to read a pressure the ioc might send "pres?" and when that happens this should call get_pres
    command would be:
    >>> CmdBuilder("get_pres").escape("pres?").build()
    This will generate the regex needed by Lewis. The escape is just making sure none of the characters are special
    reg ex characters.
    If you wanted to set a pressure the ioc might send "pres <pressure>" where <pressure> is a floating point number,
    the interface should call set_pres with that number. Now use:
    >>> CmdBuilder("set_pres").escape("pres ").float().build()
    this add float as a regularly expression capture group for your argument. It is equivalent to:
    >>> Cmd("set_pres", r"pres ([+-]?\d+\.?\d*)")
    There are various arguments like int and digit. Finally some special characters are included so if your protocol
    uses enquirey character ascii 5 you can match is using
    >>> CmdBuilder("set_pres").escape("pres?").enq().build()
    """

<<<<<<< HEAD
    def __init__(self, target_method, arg_sep=",", ignore="", match_entire_string=True):
=======
    def __init__(self, target_method, arg_sep="", ignore=""):
>>>>>>> 66a78158
        """
        Create a builder. Use build to create the final object

        :param target_method: name of the method target to call when the reg ex matches
        :param arg_sep: separators between arguments which are next to each other
        :param ignore: set of characters to ignore between text and arguments
        :param match_entire_string: forces CmdBuilder to match entire argument (e.g if read/write commands
                                    have the same starting argument but one has additional args)
        """
        self._target_method = target_method
        self._arg_sep = arg_sep
        self._current_sep = ""
        self._match_entire_string = match_entire_string
        if ignore is None or ignore == "":
            self._ignore = ""
        else:
            self._ignore = "[{0}]*".format(ignore)
        self._reg_ex = self._ignore

    def _add_to_regex(self, regex, is_arg):
        self._reg_ex += regex + self._ignore
        if not is_arg:
            self._current_sep = ""

    def escape(self, text):
        """
        Add some text to the regex which is escaped.
        
        :param text: text to add
        :return: builder
        """
        self._add_to_regex(re.escape(text), False)
        return self

    def regex(self, regex):
        """
        Add a regex to match but not as an argument.

        :param regex: regex to add
        :return: builder
        """
        self._add_to_regex(regex, False)
        return self

    def spaces(self, at_least_one=False):
        """
        Add a regex for any number of spaces
        Args:
            at_least_one: true there must be at least one space; false there can be any nnumber including zero

        Returns: builder

        """
        wildchard = "*" if at_least_one else "+"

        self._add_to_regex(" " + wildchard, False)
        return self

    def arg(self, arg_regex):
        """
        Add an argument to the command.

        :param arg_regex: regex for the argument (capture group will be added)
<<<<<<< HEAD
        :return: builder        """

        self._reg_ex += self._current_sep + "(" + arg_regex + ")" + self._ignore
=======
        :return: builder
        """
        self._add_to_regex(self._current_sep + "(" + arg_regex + ")", True)
>>>>>>> 66a78158
        self._current_sep = self._arg_sep
        return self

    def float(self):
        """
        Add a float argument.

        :return: builder
        """
        return self.arg(r"[+-]?\d+\.?\d*")

    def digit(self):
        """
        Add a single digit argument.

        :return: builder
        """
        return self.arg(r"\d")

    def char(self, not_chars=None):
        """
        Add a single character argument.

        Args:
            not_chars: characters that the character can not be; None for can be anything

        Returns: builder

        """
        if not_chars is None:
            return self.arg(r".")
        return self.arg("[^{}]".format("".join(not_chars)))

    def int(self):
        """
        Add an integer argument.

        :return: builder
        """
        return self.arg(r"[+-]?\d+")

    def any(self):
        """
        Add an argument that matches anything.

        :return: builder
        """
        return self.arg(r".*")

    def endOfString(self):
        self._reg_ex += "$"
        return self

    def build(self, *args, **kwargs):
        """
        Builds the CMd object based on the target and regular expression.

        :param args: arguments to pass to Cmd constructor
        :param kwargs: key word arguments to pass to Cmd constructor
        :return: Cmd object
        """
        startRegex = '^'
        endRegex = '$'
        if self._match_entire_string:
            self._reg_ex = "{}{}{}".format(startRegex, self._reg_ex, endRegex)

        return Cmd(self._target_method, self._reg_ex, *args, **kwargs)

    def add_ascii_character(self, char_number):
        """
        Add a single character based on its integer value, e.g. 49 is 'a'.

        :param char_number: character number
        :return: self
        """
        self._add_to_regex(chr(char_number), False)
        return self

    def stx(self):
        """
        Add the STX character (0x2) to the string.

        :return: builder
        """
        return self.escape(STX)

    def etx(self):
        """
        Add the ETX character (0x3) to the string.

        :return: builder
        """
        return self.escape(ETX)

    def eot(self):
        """
        Add the EOT character (0x4) to the string.

        :return: builder
        """
        return self.escape(EOT)

    def enq(self):
        """
        Add the ENQ character (0x5) to the string.

        :return: builder
        """
        return self.escape(ENQ)

    def ack(self):
        """
        Add the ACK character (0x6) to the string.

        :return: builder
        """
        return self.escape(ACK)

    def eos(self):
        """
        Adds the regex end-of-string character to a command.

        :return: builder
        """
        self._reg_ex += "$"
        return self<|MERGE_RESOLUTION|>--- conflicted
+++ resolved
@@ -29,24 +29,17 @@
     >>> CmdBuilder("set_pres").escape("pres?").enq().build()
     """
 
-<<<<<<< HEAD
-    def __init__(self, target_method, arg_sep=",", ignore="", match_entire_string=True):
-=======
     def __init__(self, target_method, arg_sep="", ignore=""):
->>>>>>> 66a78158
         """
         Create a builder. Use build to create the final object
 
         :param target_method: name of the method target to call when the reg ex matches
         :param arg_sep: separators between arguments which are next to each other
         :param ignore: set of characters to ignore between text and arguments
-        :param match_entire_string: forces CmdBuilder to match entire argument (e.g if read/write commands
-                                    have the same starting argument but one has additional args)
         """
         self._target_method = target_method
         self._arg_sep = arg_sep
         self._current_sep = ""
-        self._match_entire_string = match_entire_string
         if ignore is None or ignore == "":
             self._ignore = ""
         else:
@@ -97,15 +90,9 @@
         Add an argument to the command.
 
         :param arg_regex: regex for the argument (capture group will be added)
-<<<<<<< HEAD
-        :return: builder        """
-
-        self._reg_ex += self._current_sep + "(" + arg_regex + ")" + self._ignore
-=======
         :return: builder
         """
         self._add_to_regex(self._current_sep + "(" + arg_regex + ")", True)
->>>>>>> 66a78158
         self._current_sep = self._arg_sep
         return self
 
@@ -167,11 +154,6 @@
         :param kwargs: key word arguments to pass to Cmd constructor
         :return: Cmd object
         """
-        startRegex = '^'
-        endRegex = '$'
-        if self._match_entire_string:
-            self._reg_ex = "{}{}{}".format(startRegex, self._reg_ex, endRegex)
-
         return Cmd(self._target_method, self._reg_ex, *args, **kwargs)
 
     def add_ascii_character(self, char_number):
