--- conflicted
+++ resolved
@@ -132,11 +132,7 @@
 
         :return: builder
         """
-<<<<<<< HEAD
-        return self.arg(r"[-+]?\d+")
-=======
         return self.arg(r"[+-]?\d+")
->>>>>>> 4d48a410
 
     def any(self):
         """
