from lewis.adapters.stream import StreamInterface, Cmd
from lewis.core.logging import has_log

from lewis_emulators.utils.byte_conversions import raw_bytes_to_int
from .response_utilities import check_is_byte, dm_memory_area_read_response_fins_frame
from ..device import SimulatedFinsPLC


@has_log
class FinsPLCStreamInterface(StreamInterface):

    # Commands that we expect via serial during normal operation. Match anything!
    commands = {
<<<<<<< HEAD
        Cmd("any_command", "^([\s\S]*)$", ),
=======
        Cmd("any_command", r"^([\s\S]*)$", return_mapping=lambda x: x),
>>>>>>> eb7dc74c
    }

    in_terminator = ""
    out_terminator = b""

    do_log = True

    def handle_error(self, request, error):
        error_message = "An error occurred at request " + repr(request) + ": " + repr(error)
        self.log.error(error_message)
        print(error_message)
        return str(error)

    def any_command(self, command):
        """
        Handles all command sent to this emulator. It checks the validity of the command, and raises an error if it
        finds something invalid. If the command is valid, then it returns a string representing the response to the
        command.
        
        Args:
            command (bytes): A string where every character represents a byte from the received FINS command frame.

        Returns:
            bytes: a string where each character represents a byte from the FINS response frame.
        """
        self._log_fins_frame(command, False)

        self._check_fins_frame_header_validity(command[:10])

        # We extract information necessary for building the FINS response header
        self.device.network_address = command[3]
        self.device.unit_address = command[5]

        client_network_address = command[6]
        client_node_address = command[7]
        client_unit_address = command[8]

        service_id = command[9]

        if command[10] != 0x01 or command[11] != 0x01:
            raise ValueError("The command code should be 0x0101, for memory area read command!")

        if command[12] != 0x82:
            raise ValueError("The emulator only supports reading words from the DM area, for which the code is 82.")

        # the address of the starting word from where reading is done. Addresses are stored in two bytes.
        memory_start_address = raw_bytes_to_int(command[13:15], low_bytes_first=False)

        # The FINS PLC supports reading either a certain number of words, or can also read individual bits in a word.
        # The helium recovery memory map implies that that PLC uses word designated reading. When bit designated
        # reading is not used, the 16th byte of the command is 0x00.
        if command[15] != 0x00:
            raise ValueError("The emulator only supports word designated memory reading. The bit address must "
                             "be 0x00.")

        number_of_words_to_read = raw_bytes_to_int(command[16:18], low_bytes_first=False)

        # The helium recovery PLC memory map has addresses that store types that take up either one word (16 bits) or
        # two. Most take up one word, so if the number of words to read is two we check that the client wants to read
        # from a memory location from where a 32 bit value starts.
        if number_of_words_to_read == 2 and memory_start_address not in self.device.int32_memory.keys():
            raise ValueError("The memory start address {} corresponds to a single word in the memory map, "
                             "not two.".format(memory_start_address))
        # The PLC also stores 32 bit floating point numbers, but the asyn device support makes the IOC ask for 4 bytes
        # instead of two.
        elif number_of_words_to_read == 4 and memory_start_address not in self.device.float_memory.keys():
            raise ValueError("The only commands that should ask for 4 words are for reading memory locations that "
                             "store real numbers, which {} is not.".format(memory_start_address))
        elif number_of_words_to_read > 4 or number_of_words_to_read == 3:
            raise ValueError("The memory map only specifies data types for which commands should ask for one, two or "
                             "four words at most .")

        self._log_command_contents(client_network_address, client_node_address, client_unit_address, service_id,
                                   memory_start_address, number_of_words_to_read)

        reply = dm_memory_area_read_response_fins_frame(self.device, client_network_address,
                                                        client_node_address, client_unit_address, service_id,
                                                        memory_start_address, number_of_words_to_read)

        self._log_fins_frame(reply, True)

        return reply

    def _log_fins_frame(self, fins_frame, is_reply):
        """
        Nicely displays every byte in the command as a hexadecimal number in the emulator log.

        Args:
            fins_frame (bytes): The fins frame we want to log.
            is_reply (bool): Whether we want to log the reply or the command.

        Returns:
            None.
        """
        if self.do_log:
            hex_command = [hex(character) for character in fins_frame]

            if not is_reply:
                self.log.info("command is {}".format(hex_command))
            else:
                self.log.info("reply is{}".format(hex_command))

    def _log_command_contents(self, client_network_address, client_node_address, client_unit_address,
                              service_id, memory_start_address, number_of_words_to_read):
        """
        Nicely displays the bits of information in the FINS command that will be used for building the reply as numbers.

        Args:
            client_network_address (int): The FINS network address of the client.
            client_node_address (int): The FINS node of the client.
            client_unit_address (int): The FINS unit address of the client.
            service_id (int): The service ID of the original command.
            memory_start_address (int): The memory address from where reading starts.
            number_of_words_to_read (int): The number of words to be read, starting from the start address, inclusive.

        Returns:
            None.
        """
        if self.do_log:
            self.log.info("Server network address: {}".format(self.device.network_address))
            self.log.info("Server Unit address: {}".format(self.device.unit_address))
            self.log.info("Client network address: {}".format(client_network_address))
            self.log.info("Client node address: {}".format(client_node_address))
            self.log.info("Client unit address: {}".format(client_unit_address))
            self.log.info("Service id: {}".format(service_id))
            self.log.info("Memory start address: {}".format(memory_start_address))
            self.log.info("Number of words to read: {}".format(number_of_words_to_read))

    @staticmethod
    def _check_fins_frame_header_validity(fins_frame_header):
        """
        Checks that the FINS frame header part of the command is valid for a command sent from a client to a server
        (PLC).

        Args:
            fins_frame_header (bytes): A string where every character represents a byte from the received FINS frame
                header.

        Returns:
            None.
        """
        # ICF means Information Control Field, it gives information about if the frame is for a command or a response,
        # and if a response is needed or not.
        icf = fins_frame_header[0]
        if icf != 0x80:
            raise ValueError("ICF value should always be 0x80 for a command sent to the emulator")

        # Reserved byte. Should always be 0x00
        if fins_frame_header[1] != 0x00:
            raise ValueError("Reserved byte should always be 0x00.")

        if fins_frame_header[2] != 0x02:
            raise ValueError("Gate count should always be 0x02.")

        check_is_byte(fins_frame_header[3])

        if fins_frame_header[4] != SimulatedFinsPLC.HELIUM_RECOVERY_NODE:
            raise ValueError("The node address of the FINS helium recovery PLC should be {}!".format(
                SimulatedFinsPLC.HELIUM_RECOVERY_NODE))

        for i in range(5, 10):
            check_is_byte(fins_frame_header[i])<|MERGE_RESOLUTION|>--- conflicted
+++ resolved
@@ -11,11 +11,7 @@
 
     # Commands that we expect via serial during normal operation. Match anything!
     commands = {
-<<<<<<< HEAD
-        Cmd("any_command", "^([\s\S]*)$", ),
-=======
         Cmd("any_command", r"^([\s\S]*)$", return_mapping=lambda x: x),
->>>>>>> eb7dc74c
     }
 
     in_terminator = ""
