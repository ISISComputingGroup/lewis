from lewis.core.statemachine import State
import time
from lewis.core import approaches


class DefaultState(State):
    def in_state(self, dt):
        device = self._context
        device.set_current_time()

        if device.watchdog_refresh_time + 3 < time.time() and device.get_control_mode() != 0:
            print "Watchdog time expired, going back to front panel control mode"
<<<<<<< HEAD
            device.set_control_mode(0)


class GoingToSetpointState(DefaultState):
    def in_state(self, dt):
        super(GoingToSetpointState, self).in_state(dt)
        device = self._context
        device.channels[device.control_channel].value = approaches.linear(device.channels[device.control_channel].value,
                                                                          device.channels[device.control_channel].ramp_amplitude_setpoint,
                                                                          0.001, dt)
=======
            device.set_control_mode(0)
>>>>>>> b36a2bf6
<|MERGE_RESOLUTION|>--- conflicted
+++ resolved
@@ -10,7 +10,6 @@
 
         if device.watchdog_refresh_time + 3 < time.time() and device.get_control_mode() != 0:
             print "Watchdog time expired, going back to front panel control mode"
-<<<<<<< HEAD
             device.set_control_mode(0)
 
 
@@ -21,6 +20,3 @@
         device.channels[device.control_channel].value = approaches.linear(device.channels[device.control_channel].value,
                                                                           device.channels[device.control_channel].ramp_amplitude_setpoint,
                                                                           0.001, dt)
-=======
-            device.set_control_mode(0)
->>>>>>> b36a2bf6
