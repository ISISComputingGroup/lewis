from collections import OrderedDict
from states import DefaultState, GoingToSetpointState
from lewis.devices import StateMachineDevice

import time


class SimulatedInstron(StateMachineDevice):

    def _initialize_data(self):
        """
        Initialize all of the device's attributes.
        """

        # When initialisation is complete, this is set to true and the device will enter a running state
        self.ready = True
        self.control_channel = 1
        self._watchdog_status = (0, 0)
        self._control_mode = 0
        self._actuator_status = 0
        self._movement_type = 2
        self.current_time = 0
        self.watchdog_refresh_time = 0
        self.status = 7680

        # Mode 0 = Ramp waveform
        # Mode 1 = Random waveform
        self._waveform_mode = 0

        # Maps a channel number to a channel object
        self.channels = {1: PositionChannel(), 2: StressChannel(), 3: StrainChannel()}

    def raise_exception_if_cannot_write(self):
        if self._control_mode != 1:
            raise Exception("Not in the correct control mode to execute that command!")

    def _get_state_handlers(self):
        return {
            'default': DefaultState(),
            'going': GoingToSetpointState(),
        }

    # This is a workaround for https://github.com/DMSC-Instrument-Data/lewis/issues/248
    def set_channel_param(self, index, param, value):
        setattr(self.channels[int(index)], str(param), value)

    # This is a workaround for https://github.com/DMSC-Instrument-Data/lewis/issues/248
    def get_channel_param(self, index, param):
        return getattr(self.channels[int(index)], str(param))

    def _get_initial_state(self):
        return 'default'

    def _get_transition_handlers(self):
        return OrderedDict([
            (('default', 'going'), lambda: self._movement_type != 0 and self.channels[self.control_channel].value != self.channels[self.control_channel].ramp_amplitude_setpoint),
            (('going', 'default'), lambda: self._movement_type == 0 or self.channels[self.control_channel].value == self.channels[self.control_channel].ramp_amplitude_setpoint),
        ])

    def get_control_channel(self):
        return self.control_channel

    def set_control_channel(self, channel):
        self.control_channel = channel

    def get_watchdog_status(self):
        return self._watchdog_status

    def set_watchdog_status(self, enabled, status):
        self._watchdog_status = (enabled, status)
        self.watchdog_refresh_time = self.current_time

    def get_control_mode(self):
        return self._control_mode

    def set_control_mode(self, mode):
        self._control_mode = mode

    def start(self):
        self._started = True

    def stop(self):
        self._started = False

    def get_actuator_status(self):
        return self._actuator_status

    def get_status(self):
        return self.status

    def set_actuator_status(self, status):
        self.raise_exception_if_cannot_write()
        self._actuator_status = int(status)
        if status == 0:
            self._movement_type = 0

    def get_movement_type(self):
        return self._movement_type

    def set_movement_type(self, mov_type):
        self.raise_exception_if_cannot_write()

        if self._waveform_mode == 0:
            self._movement_type = mov_type
        else:
            self._movement_type = mov_type + 3

    def set_current_time(self):
<<<<<<< HEAD
        self.current_time = time.time()

    def set_step_time(self, channel, value):
        self.channels[channel].step_time = value

    def get_step_time(self, channel):
        return self.channels[channel].step_time

    def set_chan_waveform_type(self, channel, value):
        self.channels[channel].waveform_type = value

    def get_chan_waveform_type(self, channel):
        return self.channels[channel].waveform_type

    def set_ramp_amplitude_setpoint(self, channel, value):
        self.channels[channel].ramp_amplitude_setpoint = value

    def get_ramp_amplitude_setpoint(self, channel):
        return self.channels[channel].ramp_amplitude_setpoint

    def get_chan_scale(self, channel):
        return self.channels[channel].scale

    def get_chan_value(self, channel, type):
        # Emulator/IOC only currently supports getting current value (type 0).
        # Actual rig accepts values 0-12
        assert int(type) == 0, "Emulator only supports getting current value"
        return self.channels[channel].value

    def get_strain_channel_length(self, channel):
        # Getting the length is only supported for channel 3 (strain).
        assert isinstance(self.channels[channel], StrainChannel), "Length only applies to strain channel"
        # This number gets divided by in the IOC - if it's zero things will break.
        assert self.channels[channel].length != 0, "Strain channel length was zero"
        return self.channels[channel].length

    def get_chan_area(self, channel):
        # Area is only applicable to stress channel
        assert isinstance(self.channels[channel], StressChannel), "Area only applies to stress channel"
        return self.channels[channel].area

    def set_chan_area(self, channel, value):
        # Area is only applicable to stress channel
        assert isinstance(self.channels[channel], StressChannel), "Area only applies to stress channel"
        self.channels[channel].area = value

    def get_chan_type_1(self, channel):
        return self.channels[channel].type_1

    def get_chan_type_2(self, channel):
        return self.channels[channel].type_2


class Channel(object):
    def __init__(self):
        self.waveform_type = 0
        self.step_time = 0
        self.ramp_amplitude_setpoint = 0
        self.scale = 10
        self.value = 0
        self.type_1 = 0
        self.type_2 = 0


class PositionChannel(Channel):
    def __init__(self):
        super(PositionChannel, self).__init__()


class StressChannel(Channel):
    def __init__(self):
        super(StressChannel, self).__init__()
        self.area = 1


class StrainChannel(Channel):
    def __init__(self):
        super(StrainChannel, self).__init__()
        self.length = 1
=======
        self.current_time = time.time()
>>>>>>> b36a2bf6
<|MERGE_RESOLUTION|>--- conflicted
+++ resolved
@@ -106,7 +106,6 @@
             self._movement_type = mov_type + 3
 
     def set_current_time(self):
-<<<<<<< HEAD
         self.current_time = time.time()
 
     def set_step_time(self, channel, value):
@@ -185,7 +184,4 @@
 class StrainChannel(Channel):
     def __init__(self):
         super(StrainChannel, self).__init__()
-        self.length = 1
-=======
-        self.current_time = time.time()
->>>>>>> b36a2bf6
+        self.length = 1