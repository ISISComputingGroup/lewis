--- conflicted
+++ resolved
@@ -8,19 +8,12 @@
 ON_STATES = ["ON", "1"]
 OFF_STATES = ["OFF", "0"]
 
-<<<<<<< HEAD
 
 @has_log
 class CRYOSMSStreamInterface(StreamInterface):
-    in_terminator = "\r\n"
-    out_terminator = "\r\n" + chr(19)
-=======
-@has_log
-class CRYOSMSStreamInterface(StreamInterface):
 
     in_terminator = "\r\n"
     out_terminator = chr(19)
->>>>>>> 284122b4
 
     def __init__(self):
         re_set = " *S(?:ET)* *"  # Set regex for shorthand or longhand with 0 or more leading and trailing spaces
@@ -31,11 +24,7 @@
             CmdBuilder(self.read_output_mode).spaces().regex("T(?:ESLA)*").spaces().eos().build(),
             CmdBuilder(self.read_output).regex(re_get).regex("O(?:UTPUT)*").spaces().eos().build(),
             CmdBuilder(self.read_ramp_status).spaces().regex("R(?:AMP)*").spaces().regex("S(?:TATUS)*").spaces().eos()
-<<<<<<< HEAD
-                .build(),
-=======
-                                             .build(),
->>>>>>> 284122b4
+                .build(),
             CmdBuilder(self.read_heater_status).spaces().regex("H(?:EATER)*").spaces().eos().build(),
             CmdBuilder(self.read_max_target).regex(re_get).regex("(?:MAX|!)*").spaces().eos().build(),
             CmdBuilder(self.read_mid_target).regex(re_get).regex("(?:MID|%)*").spaces().eos().build(),
@@ -47,7 +36,6 @@
 
             # Set commands
             CmdBuilder(self.write_direction).spaces().regex("D(?:IRECTION)*").spaces().arg("0|-|\+").spaces().eos()
-<<<<<<< HEAD
                 .build(),
             CmdBuilder(self.write_output_mode).spaces().regex("T(?:ESLA)*").spaces().arg("OFF|ON|0|1").spaces().eos()
                 .build(),
@@ -58,18 +46,7 @@
             CmdBuilder(self.write_pause).spaces().regex("P(?:AUSE)*").spaces().arg("OFF|ON|0|1").spaces().eos().build(),
             CmdBuilder(self.write_heater_value).regex(re_set).regex("H(?:EATER)*").spaces().float().spaces().eos()
                 .build(),
-=======
-                                            .build(),
-            CmdBuilder(self.write_output_mode).spaces().regex("T(?:ESLA)*").spaces().arg("OFF|ON|0|1").spaces().eos()
-                                              .build(),
-            CmdBuilder(self.write_ramp_target).spaces().regex("R(?:AMP)*").spaces().arg("ZERO|MID|MAX|0|%|!")
-                                              .spaces().eos().build(),
-            CmdBuilder(self.write_heater_status).spaces().regex("H(?:EATER)*").spaces().arg("OFF|ON|1|0").spaces()
-                                                .eos().build(),
-            CmdBuilder(self.write_pause).spaces().regex("P(?:AUSE)*").spaces().arg("OFF|ON|0|1").spaces().eos().build(),
-            CmdBuilder(self.write_heater_value).regex(re_set).escape("H(?:EATER)*").spaces().float().spaces().eos()
-                                               .build(),
->>>>>>> 284122b4
+
             CmdBuilder(self.write_max_target).regex(re_set).regex("(?:MAX|!)").spaces().float().spaces().eos().build(),
             CmdBuilder(self.write_mid_target).regex(re_set).regex("(?:MID|%)").spaces().float().spaces().eos().build(),
             CmdBuilder(self.write_ramp_rate).regex(re_set).regex("R(?:AMP)*").spaces().float().spaces().eos().build(),
@@ -78,22 +55,14 @@
         }
 
     def _out_message(self, message):
-<<<<<<< HEAD
         return "........ {}".format(message)
-=======
-        return "........ {}\r\n".format(message)
->>>>>>> 284122b4
 
     def _timestamp(self):
         return datetime.now().strftime('%H:%M:%S')
 
     def _create_log_message(self, pv, value, suffix=""):
         current_time = self._timestamp()
-<<<<<<< HEAD
         self._device.log_message = "{} {}: {}{}".format(current_time, pv, value, suffix)
-=======
-        self._device.log_message = "{} {}: {}{}\r\n".format(current_time, pv, value, suffix)
->>>>>>> 284122b4
 
     def handle_error(self, request, error):
         self.log.error("Error occurred at {}: {}".format(request, error))
@@ -113,11 +82,7 @@
             return self._device.zero_target
 
     def read_direction(self):
-<<<<<<< HEAD
         return "........ CURRENT DIRECTION: {}".format(self._device.direction.name)
-=======
-        return "CURRENT DIRECTION: {}\r\n".format(self._device.direction.name)
->>>>>>> 284122b4
 
     def write_direction(self, direction):
         if direction == "+":
@@ -126,27 +91,16 @@
             self._device.direction = RampDirection.NEGATIVE
         if direction == "0":
             self._device.direction = RampDirection.ZERO
-<<<<<<< HEAD
         return chr(19)
-=======
-        return self._out_message("")
->>>>>>> 284122b4
 
     def read_output_mode(self):
         return self._out_message("UNITS: {}".format(self._get_output_mode_string()))
 
     def read_output(self):
         sign = -1 if self._device.direction == RampDirection.NEGATIVE else 1
-<<<<<<< HEAD
         return "........ OUTPUT: {} {} AT {} VOLTS".format(self._device.output * sign,
                                                   self._get_output_mode_string(),
                                                   self._device.output_voltage)
-=======
-        return "{} OUTPUT: {} {} AT {} VOLTS \r\n".format(self._timestamp(),
-                                                          self._device.output * sign,
-                                                          self._get_output_mode_string(),
-                                                          self._device.heater_value)
->>>>>>> 284122b4
 
     def write_output_mode(self, output_mode):
         # Convert values if output mode is changing between amps(OFF) / tesla(ON)
@@ -200,12 +154,7 @@
             raise ValueError("Invalid arguments sent")
         self._device.ramp_target = ramp_target
         self._device.is_paused = False
-<<<<<<< HEAD
         return chr(19)
-=======
-        self._create_log_message("RAMP TARGET", ramp_target.name)
-        return self._device.log_message
->>>>>>> 284122b4
 
     def read_ramp_rate(self):
         return self._out_message("RAMP RATE: {} A/SEC".format(self._device.ramp_rate))
@@ -216,7 +165,6 @@
         return self._device.log_message
 
     def read_heater_status(self):
-<<<<<<< HEAD
         heater_value = "ON" if self._device.is_heater_on else "OFF"
         if self._device.output_persist != 0.0 and heater_value == "OFF":
             return self._out_message("HEATER STATUS: SWITCHED OFF AT {} {}".format(self._device.output_persist,
@@ -231,23 +179,6 @@
         elif heater_status in OFF_STATES:
             self._device.output_persist = self._device.output
             self._device.is_heater_on = False
-=======
-        if self._device.is_heater_on:
-            return self._out_message("HEATER STATUS: ON")
-        if self._device.heater_value == 0.0:
-            return self._out_message("HEATER STATUS: OFF")
-        mode = "TESLA" if self._device.is_output_mode_tesla else "AMPS"
-        return self._out_message("HEATER STATUS: SWITCHED OFF AT {0} {1}".format(self._device.heater_value, mode))
-
-    def write_heater_status(self, heater_status):
-        if heater_status in ON_STATES:
-            self._device.is_heater_on = True
-            self._device.heater_value = 0.0
-        elif heater_status in OFF_STATES:
-            self._device.is_heater_on = False
-            self._device.heater_value = self._device.output
->>>>>>> 284122b4
-        else:
             raise ValueError("Invalid arguments sent")
         self._create_log_message("HEATER STATUS", heater_status)
         return self._device.log_message
@@ -268,12 +199,7 @@
             if self._device.check_is_at_target():
                 self._create_log_message("RAMP STATUS", output)
             else:
-<<<<<<< HEAD
-                output = "RAMPING FROM {:.6} TO {:.6} {} AT {:.6} A/SEC".format(self._device.output,
-                                                                                target, mode, rate)
-=======
                 output = f"RAMPING FROM {self._device.output:.6f} TO {target:.6f} {mode} AT {rate:.6f} A/SEC"
->>>>>>> 284122b4
                 self._create_log_message("RAMP STATUS", output)
         else:
             raise ValueError("Invalid arguments sent")
@@ -295,11 +221,7 @@
     def write_max_target(self, max_target):
         self._device.max_target = abs(float(max_target))  # abs because PSU ignores sign
         units = self._get_output_mode_string()
-<<<<<<< HEAD
         self._create_log_message("MAX SETTING", max_target, suffix=" {}".format(units))
-=======
-        self._create_log_message("MAX SETTING", max_target,  suffix=" {}\r\n".format(units))
->>>>>>> 284122b4
         return self._device.log_message
 
     def read_mid_target(self):
