from datetime import datetime

from lewis.devices import StateMachineDevice
from collections import OrderedDict
from .states import DefaultInitState, HoldingState, TrippedState, RampingState
from .utils import RampTarget, RampDirection


class SimulatedCRYOSMS(StateMachineDevice):

    def _initialize_data(self):
        # field constant (load line gradient)
        self.constant = 0.029

        # targets
        self.max_target = 10
        self.mid_target = 0.0
        self.prev_target = 0.0
        self.zero_target = 0.0
        self.at_target = False

        # ramp
        self.ramp_target = RampTarget.ZERO
        self.ramp_rate = 0.5

        # paused
        self.is_paused = False

        # output
        self.output = 0.0
        self.is_output_mode_tesla = False
        self.direction = RampDirection.POSITIVE
<<<<<<< HEAD
        self.output_voltage = 0.0
        self.output_persist = 0.0
=======
>>>>>>> 284122b4

        # heater
        self.is_heater_on = True
        self.heater_value = 0.0

        # quenched
        self.is_quenched = False

        # external trip
        self.is_xtripped = False

        # PSU voltage limit
        self.limit = 5.0

        # log message
        self.log_message = "this is the initial log message"

    def _get_state_handlers(self):
        return {
            'init': DefaultInitState(),
            'holding': HoldingState(),
            'tripped': TrippedState(),
            'ramping': RampingState(),
        }

    def _get_initial_state(self):
        return 'init'

    def _get_transition_handlers(self):

        return OrderedDict([
            (('init', 'ramping'), lambda: not self.at_target and not self.is_paused),
            (('ramping', 'holding'), lambda: self.is_paused or self.at_target),
            (('ramping', 'tripped'), lambda: self.is_quenched or self.is_xtripped),
            (('holding', 'ramping'), lambda: not self.at_target and not self.is_paused),
        ])

    # Utilities

    def timestamp_str(self):
        return datetime.now().strftime('%H:%M:%S')

    def switch_mode(self, mode):
        if mode == "TESLA" and not self.is_output_mode_tesla:
            # going from A to T
            self.output *= self.constant
            self.max_target *= self.constant
            self.mid_target *= self.constant
<<<<<<< HEAD
=======
            self.heater_value *= self.constant
>>>>>>> 284122b4
            self.is_output_mode_tesla = True
        elif mode == "AMPS" and self.is_output_mode_tesla:
            # going from T to A
            self.output /= self.constant
            self.max_target /= self.constant
            self.mid_target /= self.constant
<<<<<<< HEAD
=======
            self.heater_value /= self.constant
>>>>>>> 284122b4
            self.is_output_mode_tesla = False

    def check_is_at_target(self):
        self.at_target = self.output == self.ramp_target_value()
        return self.at_target

    def ramp_target_value(self):
        if self.ramp_target.name == "MID":
            return self.mid_target
        elif self.ramp_target.name == "MAX":
            return self.max_target
        elif self.ramp_target.name == "ZERO":
            return self.zero_target

    def switch_direction(self, dir):
        """
        :param dir: output direction, can be -1, 0 or 1. If not one of these values, nothing happens
        :return:
        """
        if dir == 0:
            self.direction = RampDirection.ZERO
        elif dir == 1:
            self.direction = RampDirection.POSITIVE
        elif dir == -1:
            self.direction = RampDirection.NEGATIVE<|MERGE_RESOLUTION|>--- conflicted
+++ resolved
@@ -30,11 +30,8 @@
         self.output = 0.0
         self.is_output_mode_tesla = False
         self.direction = RampDirection.POSITIVE
-<<<<<<< HEAD
         self.output_voltage = 0.0
         self.output_persist = 0.0
-=======
->>>>>>> 284122b4
 
         # heater
         self.is_heater_on = True
@@ -83,20 +80,14 @@
             self.output *= self.constant
             self.max_target *= self.constant
             self.mid_target *= self.constant
-<<<<<<< HEAD
-=======
             self.heater_value *= self.constant
->>>>>>> 284122b4
             self.is_output_mode_tesla = True
         elif mode == "AMPS" and self.is_output_mode_tesla:
             # going from T to A
             self.output /= self.constant
             self.max_target /= self.constant
             self.mid_target /= self.constant
-<<<<<<< HEAD
-=======
             self.heater_value /= self.constant
->>>>>>> 284122b4
             self.is_output_mode_tesla = False
 
     def check_is_at_target(self):
