from lewis.core.statemachine import State
from lewis.core import approaches
from lewis.core.logging import has_log


def get_target_value(device):

    if device.ramp_target == "MID":
        target_value = device.mid_target
    elif device.ramp_target == "MAX":
        target_value = device.max_target
    else:
        target_value = 0

    return target_value


class DefaultInitState(State):

    def in_state(self, dt):
        device = self._context
        device.check_is_at_target()


@has_log
class HoldingState(State):

    def on_entry(self, dt):
        self.log.info("*********** ENTERED HOLD STATE")

    def in_state(self, dt):
        device = self._context
        device.check_is_at_target()


class TrippedState(State):

    def in_state(self, dt):
        pass


class RampingState(State):

    def in_state(self, dt):
        device = self._context
        # to avoid tests taking forever, ignoring actual rate in favour of value that ramps between boundaries in
        # roughly 8 seconds
<<<<<<< HEAD
        rate = 0.1
=======
        rate = 0.05
>>>>>>> 284122b4
        target = device.ramp_target_value()
        constant = device.constant
        if device.is_output_mode_tesla:
            rate = rate * constant
        device.output = approaches.linear(device.output, target, rate, dt)
        device.check_is_at_target()<|MERGE_RESOLUTION|>--- conflicted
+++ resolved
@@ -45,11 +45,7 @@
         device = self._context
         # to avoid tests taking forever, ignoring actual rate in favour of value that ramps between boundaries in
         # roughly 8 seconds
-<<<<<<< HEAD
-        rate = 0.1
-=======
         rate = 0.05
->>>>>>> 284122b4
         target = device.ramp_target_value()
         constant = device.constant
         if device.is_output_mode_tesla:
