--- conflicted
+++ resolved
@@ -47,16 +47,11 @@
         """
 
         self._last_command = "P{}".format(request)
-<<<<<<< HEAD
-        print(self._last_command)
 
         if self._device.connected:
             return self.ACK
         else:
             return None
-=======
-        return self.ACK
->>>>>>> f7eaa462
 
     def acknowledge_units(self):
         """
@@ -101,37 +96,18 @@
                 respectively.
         """
 
-<<<<<<< HEAD
         channel_lookup = self._define_channel_lookup()
 
         if self._last_command in channel_lookup:
-            enquiry_return = "{},{}".format(self.DEVICE_STATUS, channel_lookup[self._last_command])
+            enquiry_return = self.get_pressure(self._last_command)
         elif self._last_command == "UNI":
             enquiry_return = self.get_units()
-        elif self._last_command == "UNI{1|2|3}":
-            units = self._last_command[-1]
-            enquiry_return = self.set_units(units)
+        elif self._last_command == "UNI1" or self._last_command == "UNI2" or self._last_command == "UNI3":
+            units_value = self._last_command[-1]
+            enquiry_return = self.set_units(units_value)
         else:
             print("Last command was unknown: ", str(self._last_command))
             enquiry_return = None
-
-        print(self._device.connected)
-
-        if self._device.connected:
-            return enquiry_return
-        else:
-            return None
-=======
-        if self._last_command in self.channels:
-            return self.get_pressure(self._last_command)
-        elif self._last_command == "UNI":
-            return self.get_units()
-        elif self._last_command == "UNI1" or self._last_command == "UNI2" or self._last_command == "UNI3":
-            units_value = self._last_command[-1]
-            return self.set_units(units_value)
-        else:
-            print("Last command was unknown: {}".format(self._last_command))
->>>>>>> f7eaa462
 
     def get_units(self):
         """
@@ -154,11 +130,8 @@
             None.
         """
 
-<<<<<<< HEAD
         if self._device.connected:
             self._device.units = units
-=======
-        self._device.units = units
 
     def get_pressure(self, channel):
         """
@@ -174,5 +147,4 @@
         pressure_channel = "pressure_{}".format(channel_lower_case)
         pressure = getattr(self._device, pressure_channel)
 
-        return "{},{}".format(self.DEVICE_STATUS, pressure)
->>>>>>> f7eaa462
+        return "{},{}".format(self.DEVICE_STATUS, pressure)