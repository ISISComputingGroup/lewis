from lewis.adapters.stream import StreamInterface
from lewis_emulators.utils.command_builder import CmdBuilder


class Tpg300StreamInterface(StreamInterface):
    """
    Stream interface for the serial port.
    """

    _last_command = None
    ACK = chr(6)
    DEVICE_STATUS = 0
    PRESSURE_CHANNELS = ("PA1", "PA2", "PB1", "PB2")

    commands = {
        CmdBuilder("acknowledge_pressure").escape("P").arg("A1|A2|B1|B2").build(),
        CmdBuilder("acknowledge_units").escape("UNI").build(),
        CmdBuilder("acknowledge_set_units").escape("UNI").arg("1|2|3").build(),
        CmdBuilder("handle_enquiry").enq().build()
    }

    in_terminator = "\r\n"
    out_terminator = "\r\n"

    @staticmethod
    def handle_error(request, error):
        """
        Prints an error message if a command is not recognised.

        Args:
            request : Request.
            error: The error that has occurred.
        Returns:
            None.
        """
        print("An error occurred at request {}: {}".format(request, error))

    def acknowledge_pressure(self, request):
        """
        Acknowledges a request to get the pressure and stores the request.

        Args:
            request: Pressure chanel to read from.

        Returns:
            ASCII acknowledgement character (0x6).
        """

        self._last_command = "P{}".format(request)

        if self._device.connected:
            return self.ACK
        else:
            return None

    def acknowledge_units(self):
        """
        Acknowledge that the request for current units was received.

        Returns:
            ASCII acknowledgement character (0x6).
        """
        self._last_command = "UNI"

        if self._device.connected:
            return self.ACK
        else:
            return None

    def acknowledge_set_units(self, units):
        """
        Acknowledge that the request to set the units was received.

        Args:
            units (integer): unit flag value. Takes the value 1, 2 or 3.

        Returns:
            ASCII acknowledgement character (0x6).
        """

        self._last_command = "UNI{}".format(units)

        if self._device.connected:
            return self.ACK
        else:
            return None

    def handle_enquiry(self):
        """
        Handles an enquiry using the last command sent.

        Returns:
            String: Channel pressure if last command was in channels.
            String: Returns the devices current units if last command is 'UNI'.
            None: Sets the devices units to 1,2, or 3 if last command is 'UNI{}' where {} is 1, 2 or 3
                respectively.
            None: Last command unknown.
        """

        change_unit_commands = ("UNI1", "UNI2", "UNI3")

        if self._last_command in self.PRESSURE_CHANNELS:
<<<<<<< HEAD
            return self.get_pressure(self._last_command)

=======
            enquiry_return = self.get_pressure(self._last_command)
>>>>>>> 5bcc50c3
        elif self._last_command == "UNI":
            return self.get_units()

        elif self._last_command in change_unit_commands:
            units_value = self._last_command[-1]
            return self.set_units(units_value)

        else:
<<<<<<< HEAD
            print("Last command was unknown: ", str(self._last_command))
            return None
=======
            print("Last command was unknown: ".format(self._last_command))
            enquiry_return = None
>>>>>>> 5bcc50c3

        return enquiry_return

    def get_units(self):
        """
        Gets the units of the device.

        Returns:
            String: Devices current units from (mbar, Torr, or Pa).
        """

        return self._device.units

    def set_units(self, units):
        """
        Sets the units on the device.

        Returns:
            None.
        """

        self._device.units = units


    def get_pressure(self, channel):
        """
        Gets the pressure for a channel.

        Args:
            channel (string): Pressure channel name. E.g. PA1.

        Returns:
            String: Device status and pressure from the channel.
        """
        channel_lower_case = channel[-2:].lower()
        pressure_channel = "pressure_{}".format(channel_lower_case)
        pressure = getattr(self._device, pressure_channel)

        return "{},{}".format(self.DEVICE_STATUS, pressure)<|MERGE_RESOLUTION|>--- conflicted
+++ resolved
@@ -100,12 +100,8 @@
         change_unit_commands = ("UNI1", "UNI2", "UNI3")
 
         if self._last_command in self.PRESSURE_CHANNELS:
-<<<<<<< HEAD
             return self.get_pressure(self._last_command)
 
-=======
-            enquiry_return = self.get_pressure(self._last_command)
->>>>>>> 5bcc50c3
         elif self._last_command == "UNI":
             return self.get_units()
 
@@ -114,13 +110,8 @@
             return self.set_units(units_value)
 
         else:
-<<<<<<< HEAD
             print("Last command was unknown: ", str(self._last_command))
             return None
-=======
-            print("Last command was unknown: ".format(self._last_command))
-            enquiry_return = None
->>>>>>> 5bcc50c3
 
         return enquiry_return
 
