# Byte-compiled / optimized / DLL files
__pycache__/
*.py[cod]
*$py.class

# C extensions
*.so

# Distribution / packaging
.Python
env/
build/
develop-eggs/
dist/
downloads/
eggs/
.eggs/
lib/
lib64/
parts/
sdist/
var/
*.egg-info/
.installed.cfg
*.egg

# PyInstaller
#  Usually these files are written by a python script from a template
#  before PyInstaller builds the exe, so as to inject date/other infos into it.
*.manifest
*.spec

# Installer logs
pip-log.txt
pip-delete-this-directory.txt

# Unit test / coverage reports
htmlcov/
.tox/
.coverage
.coverage.*
.cache
nosetests.xml
coverage.xml
*,cover
.hypothesis/

# Translations
*.mo
*.pot

# Django stuff:
*.log
local_settings.py

# Flask stuff:
instance/
.webassets-cache

# Scrapy stuff:
.scrapy

# Sphinx documentation
docs/_build/

# PyBuilder
target/

# IPython Notebook
.ipynb_checkpoints

# pyenv
.python-version

# celery beat schedule file
celerybeat-schedule

# dotenv
.env

# virtualenv
venv/
ENV/

# Spyder project settings
.spyderproject

# Rope project settings
.ropeproject
<<<<<<< HEAD

# Port files
=======
*.pid
>>>>>>> a280fd38
*.port<|MERGE_RESOLUTION|>--- conflicted
+++ resolved
@@ -87,10 +87,7 @@
 
 # Rope project settings
 .ropeproject
-<<<<<<< HEAD
 
 # Port files
-=======
 *.pid
->>>>>>> a280fd38
 *.port