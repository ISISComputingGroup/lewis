--- conflicted
+++ resolved
@@ -87,10 +87,5 @@
 
 # Rope project settings
 .ropeproject
-<<<<<<< HEAD
-
-# Port files
-=======
 *.pid
->>>>>>> a6200e72
 *.port